--- conflicted
+++ resolved
@@ -24,15 +24,9 @@
 author = 'Lefteris Karapetsas'
 
 # The short X.Y version
-<<<<<<< HEAD
-version = '1.0.6'
-# The full version, including alpha/beta/rc tags
-release = '1.0.6'
-=======
 version = '1.0.7'
 # The full version, including alpha/beta/rc tags
 release = '1.0.7'
->>>>>>> 7991d254
 
 
 # -- General configuration ---------------------------------------------------
