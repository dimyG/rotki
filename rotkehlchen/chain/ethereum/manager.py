import json
import logging
import random
from typing import (
    TYPE_CHECKING,
    Any,
    Callable,
    Dict,
    List,
    Literal,
    Optional,
    Sequence,
    Tuple,
    Union,
    overload,
)
from urllib.parse import urlparse

import requests
from ens import ENS
from ens.abis import ENS as ENS_ABI, RESOLVER as ENS_RESOLVER_ABI
from ens.exceptions import InvalidName
from ens.main import ENS_MAINNET_ADDR
from ens.utils import is_none_or_zero_address, normal_name_to_hash, normalize_name
from eth_abi.exceptions import InsufficientDataBytes
from eth_typing import BlockNumber, HexStr
from web3 import HTTPProvider, Web3
from web3._utils.abi import get_abi_output_types
from web3._utils.contracts import find_matching_event_abi
from web3._utils.filters import construct_event_filter_params
from web3.datastructures import MutableAttributeDict
from web3.exceptions import (
    BadFunctionCallOutput,
    BadResponseFormat,
    BlockNotFound,
    TransactionNotFound,
)
from web3.types import BlockIdentifier, FilterParams

from rotkehlchen.chain.constants import DEFAULT_EVM_RPC_TIMEOUT
from rotkehlchen.chain.ethereum.constants import ETHERSCAN_NODE
from rotkehlchen.chain.ethereum.graph import Graph
from rotkehlchen.chain.ethereum.modules.curve.pools_cache import (
    clear_curve_pools_cache,
    update_curve_metapools_cache,
    update_curve_registry_pools_cache,
)
from rotkehlchen.chain.ethereum.modules.eth2.constants import ETH2_DEPOSIT
<<<<<<< HEAD
from rotkehlchen.chain.ethereum.types import string_to_evm_address
from rotkehlchen.chain.ethereum.utils import MULTICALL_CHUNKS
from rotkehlchen.chain.evm.contracts import EvmContract
=======
from rotkehlchen.chain.ethereum.utils import multicall_2
>>>>>>> 1547fce0
from rotkehlchen.constants import ONE
from rotkehlchen.constants.ethereum import (
    ENS_REVERSE_RECORDS,
    ERC20TOKEN_ABI,
    ETH_MULTICALL,
    ETH_MULTICALL_2,
    ETH_SCAN,
    UNIV1_LP_ABI,
)
from rotkehlchen.errors.misc import (
    BlockchainQueryError,
    InputError,
    RemoteError,
    UnableToDecryptRemoteData,
)
from rotkehlchen.errors.serialization import DeserializationError
from rotkehlchen.externalapis.etherscan import Etherscan
from rotkehlchen.fval import FVal
from rotkehlchen.globaldb.handler import GlobalDBHandler
from rotkehlchen.greenlets import GreenletManager
from rotkehlchen.logging import RotkehlchenLogsAdapter
from rotkehlchen.serialization.deserialize import (
    deserialize_evm_address,
    deserialize_evm_transaction,
    deserialize_int_from_hex,
)
from rotkehlchen.serialization.serialize import process_result
from rotkehlchen.types import (
    ChainID,
    ChecksumEvmAddress,
    EvmTransaction,
    EVMTxHash,
    SupportedBlockchain,
    Timestamp,
)
from rotkehlchen.user_messages import MessagesAggregator
from rotkehlchen.utils.misc import from_wei, get_chunks, hex_or_bytes_to_str
from rotkehlchen.utils.network import request_get_dict

<<<<<<< HEAD
from .types import ETHERSCAN_NODE_NAME, NodeName, WeightedNode
from .utils import ENS_RESOLVER_ABI_MULTICHAIN_ADDRESS, should_update_curve_cache
=======
from .constants import DEFAULT_TOKEN_DECIMALS, ETHERSCAN_NODE
from .types import ETHERSCAN_NODE_NAME, NodeName, WeightedNode, string_to_ethereum_address
from .utils import ENS_RESOLVER_ABI_MULTICHAIN_ADDRESS
>>>>>>> 1547fce0

if TYPE_CHECKING:
    from rotkehlchen.chain.ethereum.decoding.decoder import EVMTransactionDecoder
    from rotkehlchen.db.dbhandler import DBHandler


logger = logging.getLogger(__name__)
log = RotkehlchenLogsAdapter(logger)


def _is_synchronized(current_block: int, latest_block: int) -> Tuple[bool, str]:
    """ Validate that the ethereum node is synchronized
            within 20 blocks of latest block

        Returns a tuple (results, message)
            - result: Boolean for confirmation of synchronized
            - message: A message containing information on what the status is.
    """
    message = ''
    if current_block < (latest_block - 20):
        message = (
            f'Found ethereum node but it is out of sync. {current_block} / '
            f'{latest_block}. Will use etherscan.'
        )
        log.warning(message)
        return False, message

    return True, message


WEB3_LOGQUERY_BLOCK_RANGE = 250000

MAX_ADDRESSES_IN_REVERSE_ENS_QUERY = 80


def _query_web3_get_logs(
        web3: Web3,
        filter_args: FilterParams,
        from_block: int,
        to_block: Union[int, Literal['latest']],
        contract_address: ChecksumEvmAddress,
        event_name: str,
        argument_filters: Dict[str, Any],
) -> List[Dict[str, Any]]:
    until_block = web3.eth.block_number if to_block == 'latest' else to_block
    events: List[Dict[str, Any]] = []
    start_block = from_block
    # we know that in most of its early life the Eth2 contract address returns a
    # a lot of results. So limit the query range to not hit the infura limits every time
    # supress https://lgtm.com/rules/1507386916281/ since it does not apply here
    infura_eth2_log_query = (
        'infura.io' in web3.manager.provider.endpoint_uri and  # type: ignore # noqa: E501 lgtm [py/incomplete-url-substring-sanitization]
        contract_address == ETH2_DEPOSIT.address
    )
    block_range = initial_block_range = WEB3_LOGQUERY_BLOCK_RANGE
    if infura_eth2_log_query:
        block_range = initial_block_range = 75000

    while start_block <= until_block:
        filter_args['fromBlock'] = start_block
        end_block = min(start_block + block_range, until_block)
        filter_args['toBlock'] = end_block
        log.debug(
            'Querying web3 node for contract event',
            contract_address=contract_address,
            event_name=event_name,
            argument_filters=argument_filters,
            from_block=filter_args['fromBlock'],
            to_block=filter_args['toBlock'],
        )
        # As seen in https://github.com/rotki/rotki/issues/1787, the json RPC, if it
        # is infura can throw an error here which we can only parse by catching the  exception
        try:
            new_events_web3: List[Dict[str, Any]] = [dict(x) for x in web3.eth.get_logs(filter_args)]  # noqa: E501
        except (ValueError, KeyError) as e:
            if isinstance(e, ValueError):
                try:
                    decoded_error = json.loads(str(e).replace("'", '"'))
                except json.JSONDecodeError:
                    # reraise the value error if the error is not json
                    raise e from None

                msg = decoded_error.get('message', '')
            else:  # temporary hack for key error seen from pokt
                msg = 'query returned more than 10000 results'

            # errors from: https://infura.io/docs/ethereum/json-rpc/eth-getLogs
            if msg in ('query returned more than 10000 results', 'query timeout exceeded'):
                block_range = block_range // 2
                if block_range < 50:
                    raise  # stop retrying if block range gets too small
                # repeat the query with smaller block range
                continue
            # else, well we tried .. reraise the error
            raise e

        # Turn all HexBytes into hex strings
        for e_idx, event in enumerate(new_events_web3):
            new_events_web3[e_idx]['blockHash'] = event['blockHash'].hex()
            new_topics = []
            for topic in event['topics']:
                new_topics.append(topic.hex())
            new_events_web3[e_idx]['topics'] = new_topics
            new_events_web3[e_idx]['transactionHash'] = event['transactionHash'].hex()

        start_block = end_block + 1
        events.extend(new_events_web3)
        # end of the loop, end of 1 query. Reset the block range to max
        block_range = initial_block_range

    return events


class EthereumManager():
    def __init__(
            self,
            etherscan: Etherscan,
            msg_aggregator: MessagesAggregator,
            greenlet_manager: GreenletManager,
            connect_at_start: Sequence[WeightedNode],
            database: 'DBHandler',
            eth_rpc_timeout: int = DEFAULT_EVM_RPC_TIMEOUT,
    ) -> None:
        log.debug(f'Initializing Ethereum Manager. Nodes to connect {connect_at_start}')
        self.greenlet_manager = greenlet_manager
        self.web3_mapping: Dict[NodeName, Web3] = {}
        self.etherscan = etherscan
        self.msg_aggregator = msg_aggregator
        self.eth_rpc_timeout = eth_rpc_timeout
        self.archive_connection = False
        self.queried_archive_connection = False
        self.connect_to_multiple_nodes(connect_at_start)
        self.blocks_subgraph = Graph(
            'https://api.thegraph.com/subgraphs/name/blocklytics/ethereum-blocks',
        )
        # A cache for the erc20 contract info to not requery same one
        self.contract_info_cache: Dict[ChecksumEvmAddress, Dict[str, Any]] = {
            # hard coding contract info we know can't be queried properly
            # https://github.com/rotki/rotki/issues/4420
            string_to_evm_address('0xECF8F87f810EcF450940c9f60066b4a7a501d6A7'): {
                'name': 'Old Wrapped Ether',
                'symbol': 'WETH',
                'decimals': 18,
            },
        }
        self.database = database

        # Contracts
        self.contract_scan = ETH_SCAN[ChainID.ETHEREUM]
        self.contract_multicall = ETH_MULTICALL
        self.contract_multicall_2 = ETH_MULTICALL_2

    def multicall(
            self,
            calls: List[Tuple[ChecksumEvmAddress, str]],
            # only here to comply with multicall_2
            require_success: bool = True,  # pylint: disable=unused-argument
            call_order: Optional[Sequence['WeightedNode']] = None,
            block_identifier: BlockIdentifier = 'latest',
            calls_chunk_size: int = MULTICALL_CHUNKS,
    ) -> Any:
        """Uses MULTICALL contract. Failure of one call is a failure of the entire multicall.
        source: https://etherscan.io/address/0xeefBa1e63905eF1D7ACbA5a8513c70307C1cE441#code"""

        calls_chunked = list(get_chunks(calls, n=calls_chunk_size))
        output = []
        for call_chunk in calls_chunked:
            multicall_result = self.contract_multicall.call(
                manager=self,
                method_name='aggregate',
                arguments=[call_chunk],
                call_order=call_order,
                block_identifier=block_identifier,
            )
            _, chunk_output = multicall_result
            output += chunk_output
        return output

    def multicall_2(
            self,
            calls: List[Tuple[ChecksumEvmAddress, str]],
            require_success: bool,
            call_order: Optional[Sequence['WeightedNode']] = None,
            block_identifier: BlockIdentifier = 'latest',
            # only here to comply with multicall
            calls_chunk_size: int = MULTICALL_CHUNKS,  # pylint: disable=unused-argument
    ) -> List[Tuple[bool, bytes]]:
        """
        Uses MULTICALL_2 contract. If require success is set to False any call in the list
        of calls is allowed to fail.
        source: https://etherscan.io/address/0x5BA1e12693Dc8F9c48aAD8770482f4739bEeD696#code"""
        return self.contract_multicall_2.call(
            manager=self,
            method_name='tryAggregate',
            arguments=[require_success, calls],
            call_order=call_order,
            block_identifier=block_identifier,
        )

    def multicall_specific(
            self,
            contract: 'EvmContract',
            method_name: str,
            arguments: List[Any],
            call_order: Optional[Sequence['WeightedNode']] = None,
            decode_result: bool = True,
    ) -> Any:
        calls = [(
            contract.address,
            contract.encode(method_name=method_name, arguments=i),
        ) for i in arguments]
        output = self.multicall(calls, True, call_order)
        if decode_result is False:
            return output
        return [contract.decode(x, method_name, arguments[0]) for x in output]

    def connected_to_any_web3(self) -> bool:
        return len(self.web3_mapping) != 0

    def default_call_order(self, skip_etherscan: bool = False) -> List[WeightedNode]:
        """Default call order for ethereum nodes

        Own node always has preference. Then all other node types are randomly queried
        in sequence depending on a weighted probability.


        Some benchmarks on weighted probability based random selection when compared
        to simple random selection. Benchmark was on blockchain balance querying with
        29 ethereum accounts and at the time 1010 different ethereum tokens.

        With weights: etherscan: 0.5, mycrypto: 0.25, blockscout: 0.2, avado: 0.05
        ===> Runs: 66, 58, 60, 68, 58 seconds
        ---> Average: 62 seconds
        - Without weights
        ===> Runs: 66, 82, 72, 58, 72 seconds
        ---> Average: 70 seconds
        """
        open_nodes = self.database.get_web3_nodes(blockchain=SupportedBlockchain.ETHEREUM, only_active=True)  # noqa: E501
        if skip_etherscan:
            selection = [wnode for wnode in open_nodes if wnode.node_info.name != ETHERSCAN_NODE_NAME and wnode.node_info.owned is False]  # noqa: E501
        else:
            selection = [wnode for wnode in open_nodes if wnode.node_info.owned is False]

        ordered_list = []
        while len(selection) != 0:
            weights = []
            for entry in selection:
                weights.append(float(entry.weight))
            node = random.choices(selection, weights, k=1)
            ordered_list.append(node[0])
            selection.remove(node[0])

        owned_nodes = [node for node in self.web3_mapping if node.owned]
        if len(owned_nodes) != 0:
            # Assigning one is just a default since we always use it.
            # The weight is only important for the other nodes since they
            # are selected using this parameter
            ordered_list = [WeightedNode(node_info=node, weight=ONE, active=True) for node in owned_nodes] + ordered_list  # noqa: E501
        return ordered_list

    def get_own_node_web3(self) -> Optional[Web3]:
        for node, web3_instance in self.web3_mapping.items():
            if node.owned:
                return web3_instance
        return None

    def get_own_node_info(self) -> Optional[NodeName]:
        for node in self.web3_mapping:
            if node.owned:
                return node
        return None

    def get_connected_nodes(self) -> List[NodeName]:
        return list(self.web3_mapping.keys())

    def attempt_connect(
            self,
            node: NodeName,
            mainnet_check: bool = True,
    ) -> Tuple[bool, str]:
        """Attempt to connect to a particular node type

        For our own node if the given rpc endpoint is not the same as the saved one
        the connection is re-attempted to the new one
        """
        message = ''
        node_connected = self.web3_mapping.get(node, None) is not None
        if node_connected:
            return True, f'Already connected to {node} ethereum node'

        try:
            ethrpc_endpoint = node.endpoint
            parsed_eth_rpc_endpoint = urlparse(node.endpoint)
            if not parsed_eth_rpc_endpoint.scheme:
                ethrpc_endpoint = f'http://{node.endpoint}'
            provider = HTTPProvider(
                endpoint_uri=node.endpoint,
                request_kwargs={'timeout': self.eth_rpc_timeout},
            )
            ens = ENS(provider)
            web3 = Web3(provider, ens=ens)
        except requests.exceptions.RequestException:
            message = f'Failed to connect to ethereum node {node} at endpoint {ethrpc_endpoint}'
            log.warning(message)
            return False, message

        try:
            is_connected = web3.isConnected()
        except AssertionError:
            # Terrible, terrible hack but needed due to https://github.com/rotki/rotki/issues/1817
            is_connected = False

        if is_connected:
            # Also make sure we are actually connected to the Ethereum mainnet
            synchronized = True
            msg = ''
            try:
                if mainnet_check:
                    try:
                        network_id = int(web3.net.version)
                    except requests.exceptions.RequestException as e:
                        msg = (
                            f'Connected to node {node} at endpoint {ethrpc_endpoint} but'
                            f'failed to request node version due to {str(e)}'
                        )
                        log.warning(msg)
                        return False, msg

                    if network_id != 1:
                        message = (
                            f'Connected to ethereum node {node} at endpoint {ethrpc_endpoint} but '
                            f'it is not on the ethereum mainnet. The chain id '
                            f'the node is in is {network_id}.'
                        )
                        log.warning(message)
                        return False, message

                    try:
                        current_block = web3.eth.block_number  # pylint: disable=no-member
                        latest_block = self.query_eth_highest_block()
                    except (requests.exceptions.RequestException, RemoteError) as e:
                        msg = f'Could not query latest block due to {str(e)}'
                        log.warning(msg)
                        synchronized = False
                    else:
                        synchronized, msg = _is_synchronized(current_block, latest_block)
            except ValueError as e:
                message = (
                    f'Failed to connect to ethereum node {node} at endpoint '
                    f'{ethrpc_endpoint} due to {str(e)}'
                )
                return False, message

            if not synchronized:
                self.msg_aggregator.add_warning(
                    f'We could not verify that ethereum node {node} is '
                    'synchronized with the ethereum mainnet. Balances and other queries '
                    'may be incorrect.',
                )

            log.info(f'Connected ethereum node {node} at {ethrpc_endpoint}')
            self.web3_mapping[node] = web3
            return True, ''

        # else
        message = f'Failed to connect to ethereum node {node} at endpoint {ethrpc_endpoint}'
        log.warning(message)
        return False, message

    def connect_to_multiple_nodes(self, nodes: Sequence[WeightedNode]) -> None:
        self.web3_mapping = {}
        for weighted_node in nodes:
            if weighted_node.node_info.name == ETHERSCAN_NODE_NAME:
                continue

            task_name = f'Attempt connection to {str(weighted_node.node_info.name)} ethereum node'
            self.greenlet_manager.spawn_and_track(
                after_seconds=None,
                task_name=task_name,
                exception_is_error=True,
                method=self.attempt_connect,
                node=weighted_node.node_info,
                mainnet_check=True,
            )

    def query(self, method: Callable, call_order: Sequence[WeightedNode], **kwargs: Any) -> Any:
        """Queries ethereum related data by performing the provided method to all given nodes

        The first node in the call order that gets a succcesful response returns.
        If none get a result then a remote error is raised
        """
        for weighted_node in call_order:
            node = weighted_node.node_info
            web3 = self.web3_mapping.get(node, None)
            if web3 is None and node.name != ETHERSCAN_NODE_NAME:
                continue

            try:
                result = method(web3, **kwargs)
            except (
                    RemoteError,
                    requests.exceptions.RequestException,
                    BlockchainQueryError,
                    TransactionNotFound,
                    BlockNotFound,
                    BadResponseFormat,
                    ValueError,  # Yabir saw this happen with mew node for unavailable method at node. Since it's generic we should replace if web3 implements https://github.com/ethereum/web3.py/issues/2448  # noqa: E501
            ) as e:
                log.warning(f'Failed to query {node} for {str(method)} due to {str(e)}')
                # Catch all possible errors here and just try next node call
                continue

            return result

        # no node in the call order list was succesfully queried
        raise RemoteError(
            f'Failed to query {str(method)} after trying the following '
            f'nodes: {[str(x) for x in call_order]}. Check logs for details.',
        )

    def _get_latest_block_number(self, web3: Optional[Web3]) -> int:
        if web3 is not None:
            return web3.eth.block_number

        # else
        return self.etherscan.get_latest_block_number()

    def get_latest_block_number(self, call_order: Optional[Sequence[WeightedNode]] = None) -> int:
        return self.query(
            method=self._get_latest_block_number,
            call_order=call_order if call_order is not None else self.default_call_order(),
        )

    def get_historical_eth_balance(
            self,
            address: ChecksumEvmAddress,
            block_number: int,
    ) -> Optional[FVal]:
        """Attempts to get a historical eth balance from the local own node only.
        If there is no node or the node can't query historical balance (not archive) then
        returns None"""
        web3 = self.get_own_node_web3()
        if web3 is None:
            return None

        try:
            result = web3.eth.get_balance(address, block_identifier=block_number)
        except (
                requests.exceptions.RequestException,
                BlockchainQueryError,
                KeyError,  # saw this happen inside web3.py if resulting json contains unexpected key. Happened with mycrypto's node  # noqa: E501
        ):
            return None

        try:
            balance = from_wei(FVal(result))
        except ValueError:
            return None

        return balance

    def have_archive(self, requery: bool = False) -> bool:
        """Checks to see if our own connected node is an archive node

        If requery is True it always queries the node. Otherwise it remembers last query.
        """
        if self.queried_archive_connection and requery is False:
            return self.archive_connection

        balance = self.get_historical_eth_balance(
            address=string_to_evm_address('0x50532e4Be195D1dE0c2E6DfA46D9ec0a4Fee6861'),
            block_number=87042,
        )
        self.archive_connection = balance is not None and balance == FVal('5.1063307')
        self.queried_archive_connection = True
        return self.archive_connection

    def query_eth_highest_block(self) -> BlockNumber:
        """ Attempts to query an external service for the block height

        Returns the highest blockNumber

        May Raise RemoteError if querying fails
        """

        url = 'https://api.blockcypher.com/v1/eth/main'
        log.debug('Querying blockcypher for ETH highest block', url=url)
        eth_resp: Optional[Dict[str, str]]
        try:
            eth_resp = request_get_dict(url)
        except (RemoteError, UnableToDecryptRemoteData, requests.exceptions.RequestException):
            eth_resp = None

        block_number: Optional[int]
        if eth_resp and 'height' in eth_resp:
            block_number = int(eth_resp['height'])
            log.debug('ETH highest block result', block=block_number)
        else:
            block_number = self.etherscan.get_latest_block_number()
            log.debug('ETH highest block result', block=block_number)

        return BlockNumber(block_number)

    def get_multieth_balance(
            self,
            accounts: List[ChecksumEvmAddress],
            call_order: Optional[Sequence[WeightedNode]] = None,
    ) -> Dict[ChecksumEvmAddress, FVal]:
        """Returns a dict with keys being accounts and balances in ETH

        May raise:
        - RemoteError if an external service such as Etherscan is queried and
          there is a problem with its query.
        """
        balances: Dict[ChecksumEvmAddress, FVal] = {}
        log.debug(
            'Querying ethereum chain for ETH balance',
            eth_addresses=accounts,
        )
        result = self.contract_scan.call(
            manager=self,
            method_name='etherBalances',
            arguments=[accounts],
            call_order=call_order if call_order is not None else self.default_call_order(),
        )
        balances = {}
        for idx, account in enumerate(accounts):
            balances[account] = from_wei(result[idx])
        return balances

    def get_block_by_number(
            self,
            num: int,
            call_order: Optional[Sequence[WeightedNode]] = None,
    ) -> Dict[str, Any]:
        return self.query(
            method=self._get_block_by_number,
            call_order=call_order if call_order is not None else self.default_call_order(),
            num=num,
        )

    def _get_block_by_number(self, web3: Optional[Web3], num: int) -> Dict[str, Any]:
        """Returns the block object corresponding to the given block number

        May raise:
        - RemoteError if an external service such as Etherscan is queried and
        there is a problem with its query.
        - BlockNotFound if number used to lookup the block can't be found. Raised
        by web3.eth.get_block().
        """
        if web3 is None:
            return self.etherscan.get_block_by_number(num)

        block_data: MutableAttributeDict = MutableAttributeDict(web3.eth.get_block(num))  # type: ignore # pylint: disable=no-member  # noqa: E501
        block_data['hash'] = hex_or_bytes_to_str(block_data['hash'])
        return dict(block_data)

    def get_code(
            self,
            account: ChecksumEvmAddress,
            call_order: Optional[Sequence[WeightedNode]] = None,
    ) -> str:
        return self.query(
            method=self._get_code,
            call_order=call_order if call_order is not None else self.default_call_order(),
            account=account,
        )

    def _get_code(self, web3: Optional[Web3], account: ChecksumEvmAddress) -> str:
        """Gets the deployment bytecode at the given address

        May raise:
        - RemoteError if Etherscan is used and there is a problem querying it or
        parsing its response
        """
        if web3 is None:
            return self.etherscan.get_code(account)

        return hex_or_bytes_to_str(web3.eth.getCode(account))

    def ens_reverse_lookup(self, addresses: List[ChecksumEvmAddress]) -> Dict[ChecksumEvmAddress, Optional[str]]:  # noqa: E501
        """Performs a reverse ENS lookup on a list of addresses

        Returns a mapping of addresses to either a string name or `None`
        if there is no ens name to be found.

        May raise:
        - RemoteError if etherscan is used and there is a problem with
        reaching it or with the returned result
        - BlockchainQueryError if web3 is used and there is a VM execution error"""
        human_names: Dict[ChecksumEvmAddress, Optional[str]] = {}
        chunks = get_chunks(lst=addresses, n=MAX_ADDRESSES_IN_REVERSE_ENS_QUERY)
        for chunk in chunks:
            result = ENS_REVERSE_RECORDS.call(
                manager=self,
                method_name='getNames',
                arguments=[chunk],
            )
            for addr, name in zip(chunk, result):
                if name == '':
                    human_names[addr] = None
                else:
                    human_names[addr] = name
        return human_names

    @overload
    def ens_lookup(
            self,
            name: str,
            blockchain: Literal[SupportedBlockchain.ETHEREUM] = SupportedBlockchain.ETHEREUM,
            call_order: Optional[Sequence[WeightedNode]] = None,
    ) -> Optional[ChecksumEvmAddress]:
        ...

    @overload
    def ens_lookup(
            self,
            name: str,
            blockchain: Literal[
                SupportedBlockchain.BITCOIN,
                SupportedBlockchain.BITCOIN_CASH,
                SupportedBlockchain.KUSAMA,
                SupportedBlockchain.POLKADOT,
            ],
            call_order: Optional[Sequence[WeightedNode]] = None,
    ) -> Optional[HexStr]:
        ...

    def ens_lookup(
            self,
            name: str,
            blockchain: SupportedBlockchain = SupportedBlockchain.ETHEREUM,
            call_order: Optional[Sequence[WeightedNode]] = None,
    ) -> Optional[Union[ChecksumEvmAddress, HexStr]]:
        return self.query(
            method=self._ens_lookup,
            call_order=call_order if call_order is not None else self.default_call_order(),
            name=name,
            blockchain=blockchain,
        )

    @overload
    def _ens_lookup(
            self,
            web3: Optional[Web3],
            name: str,
            blockchain: Literal[SupportedBlockchain.ETHEREUM],
    ) -> Optional[ChecksumEvmAddress]:
        ...

    @overload
    def _ens_lookup(
            self,
            web3: Optional[Web3],
            name: str,
            blockchain: Literal[
                SupportedBlockchain.BITCOIN,
                SupportedBlockchain.KUSAMA,
                SupportedBlockchain.POLKADOT,
            ],
    ) -> Optional[HexStr]:
        ...

    def _ens_lookup(
            self,
            web3: Optional[Web3],
            name: str,
            blockchain: SupportedBlockchain = SupportedBlockchain.ETHEREUM,
    ) -> Optional[Union[ChecksumEvmAddress, HexStr]]:
        """Performs an ENS lookup and returns address if found else None

        TODO: currently web3.py 5.15.0 does not support multichain ENS domains
        (EIP-2304), therefore requesting a non-Ethereum address won't use the
        web3 ens library and will require to extend the library resolver ABI.
        An issue in their repo (#1839) reporting the lack of support has been
        created. This function will require refactoring once they include
        support for EIP-2304.
        https://github.com/ethereum/web3.py/issues/1839

        May raise:
        - RemoteError if Etherscan is used and there is a problem querying it or
        parsing its response
        - InputError if the given name is not a valid ENS name
        """
        try:
            normal_name = normalize_name(name)
        except InvalidName as e:
            raise InputError(str(e)) from e

        resolver_addr = self._call_contract(
            web3=web3,
            contract_address=ENS_MAINNET_ADDR,
            abi=ENS_ABI,
            method_name='resolver',
            arguments=[normal_name_to_hash(normal_name)],
        )
        if is_none_or_zero_address(resolver_addr):
            return None

        ens_resolver_abi = ENS_RESOLVER_ABI.copy()
        arguments = [normal_name_to_hash(normal_name)]
        if blockchain != SupportedBlockchain.ETHEREUM:
            ens_resolver_abi.extend(ENS_RESOLVER_ABI_MULTICHAIN_ADDRESS)
            arguments.append(blockchain.ens_coin_type())

        try:
            deserialized_resolver_addr = deserialize_evm_address(resolver_addr)
        except DeserializationError:
            log.error(
                f'Error deserializing address {resolver_addr} while doing'
                f'ens lookup',
            )
            return None

        address = self._call_contract(
            web3=web3,
            contract_address=deserialized_resolver_addr,
            abi=ens_resolver_abi,
            method_name='addr',
            arguments=arguments,
        )

        if is_none_or_zero_address(address):
            return None

        if blockchain != SupportedBlockchain.ETHEREUM:
            return HexStr(address.hex())
        try:
            return deserialize_evm_address(address)
        except DeserializationError:
            log.error(f'Error deserializing address {address}')
            return None

    def _call_contract_etherscan(
            self,
            contract_address: ChecksumEvmAddress,
            abi: List,
            method_name: str,
            arguments: Optional[List[Any]] = None,
    ) -> Any:
        """Performs an eth_call to an ethereum contract via etherscan

        May raise:
        - RemoteError if there is a problem with
        reaching etherscan or with the returned result
        """
        web3 = Web3()
        contract = web3.eth.contract(address=contract_address, abi=abi)
        input_data = contract.encodeABI(method_name, args=arguments if arguments else [])
        result = self.etherscan.eth_call(
            to_address=contract_address,
            input_data=input_data,
        )
        if result == '0x':
            raise BlockchainQueryError(
                f'Error doing call on contract {contract_address} for {method_name} '
                f'with arguments: {str(arguments)} via etherscan. Returned 0x result',
            )

        fn_abi = contract._find_matching_fn_abi(
            fn_identifier=method_name,
            args=arguments,
        )
        output_types = get_abi_output_types(fn_abi)
        output_data = web3.codec.decode_abi(output_types, bytes.fromhex(result[2:]))

        if len(output_data) == 1:
            # due to https://github.com/PyCQA/pylint/issues/4114
            return output_data[0]  # pylint: disable=unsubscriptable-object
        return output_data

    def _get_transaction_receipt(
            self,
            web3: Optional[Web3],
            tx_hash: EVMTxHash,
    ) -> Dict[str, Any]:
        if web3 is None:
            tx_receipt = self.etherscan.get_transaction_receipt(tx_hash)
            try:
                # Turn hex numbers to int
                block_number = int(tx_receipt['blockNumber'], 16)
                tx_receipt['blockNumber'] = block_number
                tx_receipt['cumulativeGasUsed'] = int(tx_receipt['cumulativeGasUsed'], 16)
                tx_receipt['gasUsed'] = int(tx_receipt['gasUsed'], 16)
                tx_receipt['status'] = int(tx_receipt.get('status', '0x1'), 16)
                tx_index = int(tx_receipt['transactionIndex'], 16)
                tx_receipt['transactionIndex'] = tx_index
                for receipt_log in tx_receipt['logs']:
                    receipt_log['blockNumber'] = block_number
                    receipt_log['logIndex'] = deserialize_int_from_hex(
                        symbol=receipt_log['logIndex'],
                        location='etherscan tx receipt',
                    )
                    receipt_log['transactionIndex'] = tx_index
            except (DeserializationError, ValueError, KeyError) as e:
                msg = str(e)
                if isinstance(e, KeyError):
                    msg = f'missing key {msg}'
                log.error(
                    f'Couldnt deserialize transaction receipt {tx_receipt} data from '
                    f'etherscan due to {msg}',
                )
                raise RemoteError(
                    f'Couldnt deserialize transaction receipt data from etherscan '
                    f'due to {msg}. Check logs for details',
                ) from e
            return tx_receipt

        # Can raise TransactionNotFound if the user's node is pruned and transaction is old
        tx_receipt = web3.eth.get_transaction_receipt(tx_hash)  # type: ignore
        return process_result(tx_receipt)

    def get_transaction_receipt(
            self,
            tx_hash: EVMTxHash,
            call_order: Optional[Sequence[WeightedNode]] = None,
    ) -> Dict[str, Any]:
        return self.query(
            method=self._get_transaction_receipt,
            call_order=call_order if call_order is not None else self.default_call_order(),
            tx_hash=tx_hash,
        )

    def _get_transaction_by_hash(
            self,
            web3: Optional[Web3],
            tx_hash: EVMTxHash,
    ) -> EvmTransaction:
        if web3 is None:
            tx_data = self.etherscan.get_transaction_by_hash(tx_hash=tx_hash)
        else:
            tx_data = web3.eth.get_transaction(tx_hash)  # type: ignore

        try:
            transaction = deserialize_evm_transaction(data=tx_data, internal=False, manager=self)  # noqa: E501
        except (DeserializationError, ValueError) as e:
            raise RemoteError(
                f'Couldnt deserialize ethereum transaction data from {tx_data}. Error: {str(e)}',
            ) from e

        return transaction

    def get_transaction_by_hash(
            self,
            tx_hash: EVMTxHash,
            call_order: Optional[Sequence[WeightedNode]] = None,
    ) -> EvmTransaction:
        return self.query(
            method=self._get_transaction_by_hash,
            call_order=call_order if call_order is not None else self.default_call_order(),
            tx_hash=tx_hash,
        )

    def call_contract(
            self,
            contract_address: ChecksumEvmAddress,
            abi: List,
            method_name: str,
            arguments: Optional[List[Any]] = None,
            call_order: Optional[Sequence[WeightedNode]] = None,
            block_identifier: BlockIdentifier = 'latest',
    ) -> Any:
        return self.query(
            method=self._call_contract,
            call_order=call_order if call_order is not None else self.default_call_order(),
            contract_address=contract_address,
            abi=abi,
            method_name=method_name,
            arguments=arguments,
            block_identifier=block_identifier,
        )

    def _call_contract(
            self,
            web3: Optional[Web3],
            contract_address: ChecksumEvmAddress,
            abi: List,
            method_name: str,
            arguments: Optional[List[Any]] = None,
            block_identifier: BlockIdentifier = 'latest',
    ) -> Any:
        """Performs an eth_call to an ethereum contract

        May raise:
        - RemoteError if etherscan is used and there is a problem with
        reaching it or with the returned result
        - BlockchainQueryError if web3 is used and there is a VM execution error
        """
        if web3 is None:
            return self._call_contract_etherscan(
                contract_address=contract_address,
                abi=abi,
                method_name=method_name,
                arguments=arguments,
            )

        contract = web3.eth.contract(address=contract_address, abi=abi)
        try:
            method = getattr(contract.caller(block_identifier=block_identifier), method_name)
            result = method(*arguments if arguments else [])
        except (ValueError, BadFunctionCallOutput) as e:
            raise BlockchainQueryError(
                f'Error doing call on contract {contract_address}: {str(e)}',
            ) from e
        return result

    def get_logs(
            self,
            contract_address: ChecksumEvmAddress,
            abi: List,
            event_name: str,
            argument_filters: Dict[str, Any],
            from_block: int,
            to_block: Union[int, Literal['latest']] = 'latest',
            call_order: Optional[Sequence[WeightedNode]] = None,
    ) -> List[Dict[str, Any]]:
        if call_order is None:  # Default call order for logs
            call_order = [ETHERSCAN_NODE]
            if (node_info := self.get_own_node_info()) is not None:
                call_order.append(
                    WeightedNode(
                        node_info=node_info,
                        active=True,
                        weight=ONE,
                    ),
                )
        return self.query(
            method=self._get_logs,
            call_order=call_order,
            contract_address=contract_address,
            abi=abi,
            event_name=event_name,
            argument_filters=argument_filters,
            from_block=from_block,
            to_block=to_block,
        )

    def _get_logs(
            self,
            web3: Optional[Web3],
            contract_address: ChecksumEvmAddress,
            abi: List,
            event_name: str,
            argument_filters: Dict[str, Any],
            from_block: int,
            to_block: Union[int, Literal['latest']] = 'latest',
    ) -> List[Dict[str, Any]]:
        """Queries logs of an ethereum contract

        May raise:
        - RemoteError if etherscan is used and there is a problem with
        reaching it or with the returned result
        """
        event_abi = find_matching_event_abi(abi=abi, event_name=event_name)
        _, filter_args = construct_event_filter_params(
            event_abi=event_abi,
            abi_codec=Web3().codec,
            contract_address=contract_address,
            argument_filters=argument_filters,
            fromBlock=from_block,
            toBlock=to_block,
        )
        if event_abi['anonymous']:
            # web3.py does not handle the anonymous events correctly and adds the first topic
            filter_args['topics'] = filter_args['topics'][1:]
        events: List[Dict[str, Any]] = []
        start_block = from_block
        if web3 is not None:
            events = _query_web3_get_logs(
                web3=web3,
                filter_args=filter_args,
                from_block=from_block,
                to_block=to_block,
                contract_address=contract_address,
                event_name=event_name,
                argument_filters=argument_filters,
            )
        else:  # etherscan
            until_block = (
                self.etherscan.get_latest_block_number() if to_block == 'latest' else to_block
            )
            blocks_step = 300000
            while start_block <= until_block:
                while True:  # loop to continuously reduce block range if need b
                    end_block = min(start_block + blocks_step, until_block)
                    try:
                        new_events = self.etherscan.get_logs(
                            contract_address=contract_address,
                            topics=filter_args['topics'],  # type: ignore
                            from_block=start_block,
                            to_block=end_block,
                        )
                    except RemoteError as e:
                        if 'Please select a smaller result dataset' in str(e):

                            blocks_step = blocks_step // 2
                            if blocks_step < 100:
                                raise  # stop trying
                            # else try with the smaller step
                            continue

                        # else some other error
                        raise

                    break  # we must have a result

                # Turn all Hex ints to ints
                for e_idx, event in enumerate(new_events):
                    try:
                        block_number = deserialize_int_from_hex(
                            symbol=event['blockNumber'],
                            location='etherscan log query',
                        )
                        log_index = deserialize_int_from_hex(
                            symbol=event['logIndex'],
                            location='etherscan log query',
                        )
                        # Try to see if the event is a duplicate that got returned
                        # in the previous iteration
                        for previous_event in reversed(events):
                            if previous_event['blockNumber'] < block_number:
                                break

                            same_event = (
                                previous_event['logIndex'] == log_index and
                                previous_event['transactionHash'] == event['transactionHash']
                            )
                            if same_event:
                                events.pop()

                        new_events[e_idx]['address'] = deserialize_evm_address(
                            event['address'],
                        )
                        new_events[e_idx]['blockNumber'] = block_number
                        new_events[e_idx]['timeStamp'] = deserialize_int_from_hex(
                            symbol=event['timeStamp'],
                            location='etherscan log query',
                        )
                        new_events[e_idx]['gasPrice'] = deserialize_int_from_hex(
                            symbol=event['gasPrice'],
                            location='etherscan log query',
                        )
                        new_events[e_idx]['gasUsed'] = deserialize_int_from_hex(
                            symbol=event['gasUsed'],
                            location='etherscan log query',
                        )
                        new_events[e_idx]['logIndex'] = log_index
                        new_events[e_idx]['transactionIndex'] = deserialize_int_from_hex(
                            symbol=event['transactionIndex'],
                            location='etherscan log query',
                        )
                    except DeserializationError as e:
                        raise RemoteError(
                            'Couldnt decode an etherscan event due to {str(e)}}',
                        ) from e

                # etherscan will only return 1000 events in one go. If more than 1000
                # are returned such as when no filter args are provided then continue
                # the query from the last block
                if len(new_events) == 1000:
                    start_block = new_events[-1]['blockNumber']
                else:
                    start_block = end_block + 1
                events.extend(new_events)

        return events

    def get_event_timestamp(self, event: Dict[str, Any]) -> Timestamp:
        """Reads an event returned either by etherscan or web3 and gets its timestamp

        Etherscan events contain a timestamp. Normal web3 events don't so it needs to
        be queried from the block number

        WE could also add this to the get_logs() call but would add unnecessary
        rpc calls for get_block_by_number() for each log entry. Better have it
        lazy queried like this.

        TODO: Perhaps better approach would be a log event class for this
        """
        if 'timeStamp' in event:
            # event from etherscan
            return Timestamp(event['timeStamp'])

        # event from web3
        block_number = event['blockNumber']
        block_data = self.get_block_by_number(block_number)
        return Timestamp(block_data['timestamp'])

    def _get_blocknumber_by_time_from_subgraph(self, ts: Timestamp) -> int:
        """Queries Ethereum Blocks Subgraph for closest block at or before given timestamp"""
        response = self.blocks_subgraph.query(
            f"""
            {{
                blocks(
                    first: 1, orderBy: timestamp, orderDirection: desc,
                    where: {{timestamp_lte: "{ts}"}}
                ) {{
                    id
                    number
                    timestamp
                }}
            }}
            """,
        )
        try:
            result = int(response['blocks'][0]['number'])
        except (IndexError, KeyError) as e:
            raise RemoteError(
                f'Got unexpected ethereum blocks subgraph response: {response}',
            ) from e
        else:
            return result

    def get_blocknumber_by_time(self, ts: Timestamp, etherscan: bool = True) -> int:
        """Searches for the blocknumber of a specific timestamp
        - Performs the etherscan api call by default first
        - If RemoteError raised or etherscan flag set to false
            -> queries blocks subgraph
        """
        if etherscan:
            try:
                return self.etherscan.get_blocknumber_by_time(ts)
            except RemoteError:
                pass
        return self._get_blocknumber_by_time_from_subgraph(ts)

    def get_basic_contract_info(self, address: ChecksumEvmAddress) -> Dict[str, Any]:
        """
        Query a contract address and return basic information as:
        - Decimals
        - name
        - symbol
        At all times, the dictionary returned contains the keys; decimals, name & symbol.
        Although the values might be None.

        if it is provided in the contract. This method may raise:
        - BadFunctionCallOutput: If there is an error calling a bad address
        """
        cache = self.contract_info_cache.get(address)
        if cache is not None:
            return cache

        properties = ('decimals', 'symbol', 'name')
        info: Dict[str, Any] = {}

        contract = EvmContract(address=address, abi=ERC20TOKEN_ABI, deployed_block=0)
        try:
            # Output contains call status and result
            output = self.multicall_2(
                require_success=False,
                calls=[(address, contract.encode(method_name=prop)) for prop in properties],
            )
        except RemoteError:
            # If something happens in the connection the output should have
            # the same length as the tuple of properties
            output = [(False, b'')] * len(properties)
        try:
            decoded = self._process_contract_info(
                output=output,
                properties=properties,
                contract=contract,
            )
        except (OverflowError, InsufficientDataBytes) as e:
            # This can happen when contract follows the ERC20 standard methods
            # but name and symbol return bytes instead of string. UNIV1 LP is such a case
            # It can also happen if the method is missing and they are all hitting
            # the fallback function. old WETH contract is such a case
            log.error(
                f'{address} failed to decode as ERC20 token. '
                f'Trying with token ABI using bytes. {str(e)}',
            )
<<<<<<< HEAD
            contract = EvmContract(address=address, abi=UNIV1_LP_ABI, deployed_block=0)
            decoded = [
                contract.decode(x[1], method_name)[0]  # pylint: disable=E1136
                if x[0] and len(x[1]) else None
                for (x, method_name) in zip(output, properties)
            ]
=======
            contract = EthereumContract(address=address, abi=UNIV1_LP_ABI, deployed_block=0)
            decoded = self._process_contract_info(
                output=output,
                properties=properties,
                contract=contract,
            )
>>>>>>> 1547fce0
            log.debug(f'{address} was succesfuly decoded as ERC20 token')

        for prop, value in zip(properties, decoded):
            if isinstance(value, bytes):
                value = value.rstrip(b'\x00').decode()
            info[prop] = value

        self.contract_info_cache[address] = info
        return info

<<<<<<< HEAD
    def _update_curve_decoder(self, tx_decoder: 'EVMTransactionDecoder') -> None:
        try:
            curve_decoder = tx_decoder.decoders['Curve']
        except KeyError as e:
            raise InputError(
                'Expected to find Curve decoder but it was not loaded. '
                'Please open an issue on github.com/rotki/rotki/issues if you saw this.',
            ) from e
        new_mappings = curve_decoder.reload()
        tx_decoder.address_mappings.update(new_mappings)

    def curve_protocol_cache_is_queried(
            self,
            tx_decoder: Optional['EVMTransactionDecoder'],
    ) -> bool:
        """
        Make sure that information that needs to be queried is queried and if not query it.
        Returns true if the cache was modified or false otherwise.
        If the tx_decoder provided is None no information for the decoders is reloaded

        Updates curve pools cache.
        1. Deletes all previous cache values
        2. Queries information about curve pools' addresses, lp tokens and used coins
        3. Saves queried information in the cache in globaldb
        """
        if should_update_curve_cache() is False:
            if tx_decoder is not None:
                self._update_curve_decoder(tx_decoder)
            return False

        # Using shared cursor to not end up having partially populated cache
        with GlobalDBHandler().conn.write_ctx() as write_cursor:
            # Delete current cache. Need to do this in case curve removes some pools
            clear_curve_pools_cache(write_cursor=write_cursor)
            # write new values to the cache
            update_curve_registry_pools_cache(
                write_cursor=write_cursor,
                ethereum_manager=self,
            )
            update_curve_metapools_cache(
                write_cursor=write_cursor,
                ethereum_manager=self,
            )

        if tx_decoder is not None:
            self._update_curve_decoder(tx_decoder)

        return True
=======
    def _process_contract_info(
            self,
            output: List[Tuple[bool, bytes]],
            properties: Tuple[str, str, str],
            contract: EthereumContract,
    ) -> List[Optional[Union[int, str, bytes]]]:
        """Decodes information i.e. (decimals, symbol, name) about the token contract.
        - `decimals` property defaults to 18.
        - `name` and `symbol` default to None.

        May raise:
        - OverflowError
        - InsufficientDataBytes
        """
        decoded_contract_info = []
        for method_name, method_value in zip(properties, output):
            if method_value[0] is True and len(method_value[1]) != 0:
                decoded_contract_info.append(contract.decode(method_value[1], method_name)[0])
                continue

            # for missing methods, use default decimals for decimals or None for others
            if method_name == 'decimals':
                decoded_contract_info.append(DEFAULT_TOKEN_DECIMALS)
            else:
                decoded_contract_info.append(None)

        return decoded_contract_info
>>>>>>> 1547fce0
<|MERGE_RESOLUTION|>--- conflicted
+++ resolved
@@ -46,13 +46,9 @@
     update_curve_registry_pools_cache,
 )
 from rotkehlchen.chain.ethereum.modules.eth2.constants import ETH2_DEPOSIT
-<<<<<<< HEAD
 from rotkehlchen.chain.ethereum.types import string_to_evm_address
 from rotkehlchen.chain.ethereum.utils import MULTICALL_CHUNKS
 from rotkehlchen.chain.evm.contracts import EvmContract
-=======
-from rotkehlchen.chain.ethereum.utils import multicall_2
->>>>>>> 1547fce0
 from rotkehlchen.constants import ONE
 from rotkehlchen.constants.ethereum import (
     ENS_REVERSE_RECORDS,
@@ -92,14 +88,9 @@
 from rotkehlchen.utils.misc import from_wei, get_chunks, hex_or_bytes_to_str
 from rotkehlchen.utils.network import request_get_dict
 
-<<<<<<< HEAD
+from .constants import DEFAULT_TOKEN_DECIMALS, ETHERSCAN_NODE
 from .types import ETHERSCAN_NODE_NAME, NodeName, WeightedNode
 from .utils import ENS_RESOLVER_ABI_MULTICHAIN_ADDRESS, should_update_curve_cache
-=======
-from .constants import DEFAULT_TOKEN_DECIMALS, ETHERSCAN_NODE
-from .types import ETHERSCAN_NODE_NAME, NodeName, WeightedNode, string_to_ethereum_address
-from .utils import ENS_RESOLVER_ABI_MULTICHAIN_ADDRESS
->>>>>>> 1547fce0
 
 if TYPE_CHECKING:
     from rotkehlchen.chain.ethereum.decoding.decoder import EVMTransactionDecoder
@@ -1271,21 +1262,12 @@
                 f'{address} failed to decode as ERC20 token. '
                 f'Trying with token ABI using bytes. {str(e)}',
             )
-<<<<<<< HEAD
             contract = EvmContract(address=address, abi=UNIV1_LP_ABI, deployed_block=0)
-            decoded = [
-                contract.decode(x[1], method_name)[0]  # pylint: disable=E1136
-                if x[0] and len(x[1]) else None
-                for (x, method_name) in zip(output, properties)
-            ]
-=======
-            contract = EthereumContract(address=address, abi=UNIV1_LP_ABI, deployed_block=0)
             decoded = self._process_contract_info(
                 output=output,
                 properties=properties,
                 contract=contract,
             )
->>>>>>> 1547fce0
             log.debug(f'{address} was succesfuly decoded as ERC20 token')
 
         for prop, value in zip(properties, decoded):
@@ -1296,7 +1278,6 @@
         self.contract_info_cache[address] = info
         return info
 
-<<<<<<< HEAD
     def _update_curve_decoder(self, tx_decoder: 'EVMTransactionDecoder') -> None:
         try:
             curve_decoder = tx_decoder.decoders['Curve']
@@ -1345,7 +1326,7 @@
             self._update_curve_decoder(tx_decoder)
 
         return True
-=======
+
     def _process_contract_info(
             self,
             output: List[Tuple[bool, bytes]],
@@ -1372,5 +1353,4 @@
             else:
                 decoded_contract_info.append(None)
 
-        return decoded_contract_info
->>>>>>> 1547fce0
+        return decoded_contract_info